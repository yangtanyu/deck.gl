--- conflicted
+++ resolved
@@ -58,13 +58,8 @@
   "devDependencies": {
     "@arcgis/core": "^4.21.0",
     "@babel/register": "^7.13.0",
-<<<<<<< HEAD
-    "@loaders.gl/csv": "^3.4.2",
-    "@loaders.gl/polyfills": "^3.4.2",
-=======
     "@loaders.gl/csv": "^3.4.13",
     "@loaders.gl/polyfills": "^3.4.13",
->>>>>>> 4154c68d
     "@luma.gl/test-utils": "9.0.0-alpha.36",
     "@luma.gl/webgpu": "9.0.0-alpha.36",
     "@math.gl/proj4": "4.0.0-alpha.4",
