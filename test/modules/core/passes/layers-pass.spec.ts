--- conflicted
+++ resolved
@@ -272,15 +272,11 @@
 
   const layerManager = new LayerManager(device, {});
   const layersPass = new DrawLayersPass(device);
-<<<<<<< HEAD
-  const framebuffer = device.createFramebuffer({width: 100, height: 100});
-=======
   const framebuffer = device.createFramebuffer({
     width: 100,
     height: 100,
     colorAttachments: ['rgba8unorm']
   });
->>>>>>> 4154c68d
   layerManager.setLayers(layers);
 
   const testCases = [
@@ -346,12 +342,8 @@
     });
 
     t.deepEqual(
-<<<<<<< HEAD
-      getGLParameters(device, GL.VIEWPORT),
-=======
       // @ts-expect-error glParameters not exposed
       layerManager.context.renderPass.glParameters.viewport,
->>>>>>> 4154c68d
       expectedGLViewport,
       `${name} sets viewport correctly`
     );
