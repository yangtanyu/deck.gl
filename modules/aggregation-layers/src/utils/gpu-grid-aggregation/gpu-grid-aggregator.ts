// Copyright (c) 2015 - 2018 Uber Technologies, Inc.
//
// Permission is hereby granted, free of charge, to any person obtaining a copy
// of this software and associated documentation files (the "Software"), to deal
// in the Software without restriction, including without limitation the rights
// to use, copy, modify, merge, publish, distribute, sublicense, and/or sell
// copies of the Software, and to permit persons to whom the Software is
// furnished to do so, subject to the following conditions:
//
// The above copyright notice and this permission notice shall be included in
// all copies or substantial portions of the Software.
//
// THE SOFTWARE IS PROVIDED "AS IS", WITHOUT WARRANTY OF ANY KIND, EXPRESS OR
// IMPLIED, INCLUDING BUT NOT LIMITED TO THE WARRANTIES OF MERCHANTABILITY,
// FITNESS FOR A PARTICULAR PURPOSE AND NONINFRINGEMENT. IN NO EVENT SHALL THE
// AUTHORS OR COPYRIGHT HOLDERS BE LIABLE FOR ANY CLAIM, DAMAGES OR OTHER
// LIABILITY, WHETHER IN AN ACTION OF CONTRACT, TORT OR OTHERWISE, ARISING FROM,
// OUT OF OR IN CONNECTION WITH THE SOFTWARE OR THE USE OR OTHER DEALINGS IN
// THE SOFTWARE.

import type {Device, DeviceFeature} from '@luma.gl/core';
import {Model, Transform} from '@luma.gl/engine';
import {fp64arithmetic} from '@luma.gl/shadertools';
import {readPixelsToBuffer, withGLParameters, clear} from '@luma.gl/webgl';
import {GL} from '@luma.gl/constants';
import {log, project32, _mergeShaders as mergeShaders, getShaderAssembler} from '@deck.gl/core';

import {
  DEFAULT_RUN_PARAMS,
  MAX_32_BIT_FLOAT,
  MIN_BLEND_EQUATION,
  MAX_BLEND_EQUATION,
  MAX_MIN_BLEND_EQUATION,
  EQUATION_MAP,
  DEFAULT_WEIGHT_PARAMS,
  PIXEL_SIZE
} from './gpu-grid-aggregator-constants';
import {AGGREGATION_OPERATION} from '../aggregation-operation-utils';

import AGGREGATE_TO_GRID_VS from './aggregate-to-grid-vs.glsl';
import AGGREGATE_TO_GRID_FS from './aggregate-to-grid-fs.glsl';
import AGGREGATE_ALL_VS from './aggregate-all-vs.glsl';
import AGGREGATE_ALL_FS from './aggregate-all-fs.glsl';
import TRANSFORM_MEAN_VS from './transform-mean-vs.glsl';
import {getFloatTexture, getFramebuffer} from './../resource-utils';

const BUFFER_NAMES = ['aggregationBuffer', 'maxMinBuffer', 'minBuffer', 'maxBuffer'];
const ARRAY_BUFFER_MAP = {
  maxData: 'maxBuffer',
  minData: 'minBuffer',
  maxMinData: 'maxMinBuffer'
};

const REQUIRED_FEATURES: DeviceFeature[] = [
  'webgl2',
  'blend-minmax-webgl1',
  'texture-renderable-float32-webgl',
  'texture-blend-float-webgl1',
  'texture-formats-float32-webgl1'
];

export type GPUGridAggregatorProps = {
  id?: string;
};

export default class GPUGridAggregator {
  // Decode and return aggregation data of given pixel.
  static getAggregationData({aggregationData, maxData, minData, maxMinData, pixelIndex}) {
    const index = pixelIndex * PIXEL_SIZE;
    const results: {cellCount?; cellWeight?; maxCellWieght?; minCellWeight?; totalCount?} = {};
    if (aggregationData) {
      results.cellCount = aggregationData[index + 3];
      results.cellWeight = aggregationData[index];
    }
    if (maxMinData) {
      results.maxCellWieght = maxMinData[0];
      results.minCellWeight = maxMinData[3];
    } else {
      if (maxData) {
        results.maxCellWieght = maxData[0];
        results.totalCount = maxData[3];
      }
      if (minData) {
        results.minCellWeight = minData[0];
        results.totalCount = maxData[3];
      }
    }
    return results;
  }

  // Decodes and retuns counts and weights of all cells
  static getCellData({countsData, size = 1}) {
    const numCells = countsData.length / 4;
    const cellWeights = new Float32Array(numCells * size);
    const cellCounts = new Uint32Array(numCells);
    for (let i = 0; i < numCells; i++) {
      // weights in RGB channels
      for (let sizeIndex = 0; sizeIndex < size; sizeIndex++) {
        cellWeights[i * size + sizeIndex] = countsData[i * 4 + sizeIndex];
      }
      // count in Alpha channel
      cellCounts[i] = countsData[i * 4 + 3];
    }
    return {cellCounts, cellWeights};
  }

  static isSupported(device: Device) {
    return REQUIRED_FEATURES.every(feature => device.features.has(feature));
  }

  // DEBUG ONLY
  // static logData({aggregationBuffer, minBuffer, maxBuffer, maxMinBuffer, limit = 10}) {
  //   if (aggregationBuffer) {
  //     console.log('Aggregation Data:');
  //     const agrData = aggregationBuffer.getData();
  //     for (let index = 0; index < agrData.length && limit > 0; index += 4) {
  //       if (agrData[index + 3] > 0) {
  //         console.log(
  //           `index: ${index} weights: ${agrData[index]} ${agrData[index + 1]} ${
  //             agrData[index + 2]
  //           } count: ${agrData[index + 3]}`
  //         );
  //         limit--;
  //       }
  //     }
  //   }
  //   const obj = {minBuffer, maxBuffer, maxMinBuffer};
  //   for (const key in obj) {
  //     if (obj[key]) {
  //       const data = obj[key].getData();
  //       console.log(`${key} data : R: ${data[0]} G: ${data[1]} B: ${data[2]} A: ${data[3]}`);
  //     }
  //   }
  // }

  state = {
    // per weight GPU resources
    weightAttributes: {},
    textures: {},
    meanTextures: {},
    buffers: {},
    framebuffers: {},
    maxMinFramebuffers: {},
    minFramebuffers: {},
    maxFramebuffers: {},
    equations: {},

    shaderOptions: {},
    modelDirty: false,

    // common resources to be deleted
    resources: {},

    // results
    results: {}
  };

  id: string;
  device: Device;
  _hasGPUSupport: boolean;

  gridAggregationModel;
  allAggregationModel;
  meanTransform;

  constructor(device: Device, props: GPUGridAggregatorProps = {}) {
    this.id = props.id || 'gpu-grid-aggregator';
    this.device = device;

    const REQUIRED_FEATURES: DeviceFeature[] = [
      'blend-minmax-webgl1', // set min/max blend modes
      'texture-renderable-float32-webgl', // render to float texture
      'texture-formats-float32-webgl1' // sample from a float texture
    ];

    // gl_InstanceID usage in min/max calculation shaders
    this._hasGPUSupport =
      this.device.info.type === 'webgl2' &&
      REQUIRED_FEATURES.every(feature => device.features.has(feature));
    if (this._hasGPUSupport) {
      this._setupModels();
    }
  }

  // Delete owned resources.
  delete() {
    const {gridAggregationModel, allAggregationModel, meanTransform} = this;
    const {
      textures,
      framebuffers,
      maxMinFramebuffers,
      minFramebuffers,
      maxFramebuffers,
      meanTextures,
      resources
    } = this.state;

    gridAggregationModel?.destroy();
    allAggregationModel?.destroy();
    meanTransform?.destroy();

    deleteResources([
      framebuffers,
      textures,
      maxMinFramebuffers,
      minFramebuffers,
      maxFramebuffers,
      meanTextures,
      resources
    ]);
  }

  // Perform aggregation and retun the results
  run(opts = {}) {
    // reset results
    this.setState({results: {}});
    const aggregationParams = this._normalizeAggregationParams(opts);
    if (!this._hasGPUSupport) {
      log.log(1, 'GPUGridAggregator: not supported')();
    }
    return this._runAggregation(aggregationParams);
  }

  // Reads aggregation data into JS Array object
  // For WebGL1, data is available in JS Array objects already.
  // For WebGL2, data is read from Buffer objects and cached for subsequent queries.
  getData(weightId): {aggregationData?} {
    const data: {aggregationData?} = {};
    const results = this.state.results;
    if (!results[weightId].aggregationData) {
      // cache the results if reading from the buffer (WebGL2 path)
      results[weightId].aggregationData = results[weightId].aggregationBuffer.getData();
    }
    data.aggregationData = results[weightId].aggregationData;

    // Check for optional results
    for (const arrayName in ARRAY_BUFFER_MAP) {
      const bufferName = ARRAY_BUFFER_MAP[arrayName];

      if (results[weightId][arrayName] || results[weightId][bufferName]) {
        // cache the result
        results[weightId][arrayName] =
          results[weightId][arrayName] || results[weightId][bufferName].getData();
        data[arrayName] = results[weightId][arrayName];
      }
    }
    return data;
  }

  updateShaders(shaderOptions = {}) {
    this.setState({shaderOptions, modelDirty: true});
  }

  // PRIVATE

  _normalizeAggregationParams(opts) {
    const aggregationParams = {...DEFAULT_RUN_PARAMS, ...opts};
    const {weights} = aggregationParams;
    if (weights) {
      aggregationParams.weights = normalizeWeightParams(weights);
    }
    return aggregationParams;
  }

  // Update priveate state
  setState(updateObject) {
    Object.assign(this.state, updateObject);
  }

  // GPU Aggregation methods

  _getAggregateData(opts) {
    const results = {};
    const {
      textures,
      framebuffers,
      maxMinFramebuffers,
      minFramebuffers,
      maxFramebuffers,
      resources
    } = this.state;
    const {weights} = opts;

    for (const id in weights) {
      results[id] = {};
      const {needMin, needMax, combineMaxMin} = weights[id];
      results[id].aggregationTexture = textures[id];
      results[id].aggregationBuffer = readPixelsToBuffer(framebuffers[id], {
        target: weights[id].aggregationBuffer, // update if a buffer is provided
        sourceType: GL.FLOAT
      });
      if (needMin && needMax && combineMaxMin) {
        results[id].maxMinBuffer = readPixelsToBuffer(maxMinFramebuffers[id], {
          target: weights[id].maxMinBuffer, // update if a buffer is provided
          sourceType: GL.FLOAT
        });
        results[id].maxMinTexture = resources[`${id}-maxMinTexture`];
      } else {
        if (needMin) {
          results[id].minBuffer = readPixelsToBuffer(minFramebuffers[id], {
            target: weights[id].minBuffer, // update if a buffer is provided
            sourceType: GL.FLOAT
          });
          results[id].minTexture = resources[`${id}-minTexture`];
        }
        if (needMax) {
          results[id].maxBuffer = readPixelsToBuffer(maxFramebuffers[id], {
            target: weights[id].maxBuffer, // update if a buffer is provided
            sourceType: GL.FLOAT
          });
          results[id].maxTexture = resources[`${id}-maxTexture`];
        }
      }
    }
    this._trackGPUResultBuffers(results, weights);
    return results;
  }

  _renderAggregateData(opts) {
    const {
      cellSize,
      projectPoints,
      attributes,
      moduleSettings,
      numCol,
      numRow,
      weights,
      translation,
      scaling
    } = opts;
    const {maxMinFramebuffers, minFramebuffers, maxFramebuffers} = this.state;

    const gridSize = [numCol, numRow];
    const parameters = {
      blend: true,
      depthTest: false,
      blendFunc: [GL.ONE, GL.ONE]
    };
    const uniforms = {
      cellSize,
      gridSize,
      projectPoints,
      translation,
      scaling
    };

    for (const id in weights) {
      const {needMin, needMax} = weights[id];
      const combineMaxMin = needMin && needMax && weights[id].combineMaxMin;
      this._renderToWeightsTexture({
        id,
        parameters,
        moduleSettings,
        uniforms,
        gridSize,
        attributes,
        weights
      });
      if (combineMaxMin) {
        this._renderToMaxMinTexture({
          id,
          parameters: {...parameters, blendEquation: MAX_MIN_BLEND_EQUATION},
          gridSize,
          minOrMaxFb: maxMinFramebuffers[id],
          clearParams: {clearColor: [0, 0, 0, MAX_32_BIT_FLOAT]},
          combineMaxMin
        });
      } else {
        if (needMin) {
          this._renderToMaxMinTexture({
            id,
            parameters: {...parameters, blendEquation: MIN_BLEND_EQUATION},
            gridSize,
            minOrMaxFb: minFramebuffers[id],
            clearParams: {clearColor: [MAX_32_BIT_FLOAT, MAX_32_BIT_FLOAT, MAX_32_BIT_FLOAT, 0]},
            combineMaxMin
          });
        }
        if (needMax) {
          this._renderToMaxMinTexture({
            id,
            parameters: {...parameters, blendEquation: MAX_BLEND_EQUATION},
            gridSize,
            minOrMaxFb: maxFramebuffers[id],
            clearParams: {clearColor: [0, 0, 0, 0]},
            combineMaxMin
          });
        }
      }
    }
  }

  // render all aggregated grid-cells to generate Min, Max or MaxMin data texture
  _renderToMaxMinTexture(opts) {
    const {id, parameters, gridSize, minOrMaxFb, combineMaxMin, clearParams = {}} = opts;
    const {framebuffers} = this.state;
    const {allAggregationModel} = this;

    withGLParameters(
      this.device,
      {
        ...clearParams,
        framebuffer: minOrMaxFb,
        viewport: [0, 0, gridSize[0], gridSize[1]]
      },
      () => {
        clear(this.device, {color: true});

<<<<<<< HEAD
        // allAggregationModel.setGLParameters(parameters);
=======
        // allAggregationModel.setParameters(parameters);
>>>>>>> 4154c68d
        allAggregationModel.setUniforms({gridSize, combineMaxMin});
        allAggregationModel.setBindings({uSampler: framebuffers[id].texture});
        allAggregationModel.draw();
        // TODO - we need to create a render pass for the aggregation
        // allAggregationModel.draw(renderPass);
      }
    );
  }

  // render all data points to aggregate weights
  _renderToWeightsTexture(opts) {
    const {id, parameters, moduleSettings, uniforms, gridSize, weights} = opts;
    const {framebuffers, equations, weightAttributes} = this.state;
    const {gridAggregationModel} = this;
    const {operation} = weights[id];

    const clearColor =
      operation === AGGREGATION_OPERATION.MIN
        ? [MAX_32_BIT_FLOAT, MAX_32_BIT_FLOAT, MAX_32_BIT_FLOAT, 0]
        : [0, 0, 0, 0];
    withGLParameters(
      this.device,
      {
        framebuffer: framebuffers[id],
        viewport: [0, 0, gridSize[0], gridSize[1]],
        clearColor
      },
      () => {
        clear(this.device, {color: true});

        const attributes = {weights: weightAttributes[id]};
        gridAggregationModel.draw({
          parameters: {...parameters, blendEquation: equations[id]},
          moduleSettings,
          uniforms,
          attributes
        });
      }
    );

    if (operation === AGGREGATION_OPERATION.MEAN) {
      const {meanTextures, textures} = this.state;
      const transformOptions = {
        _sourceTextures: {aggregationValues: meanTextures[id]}, // contains aggregated data
        _targetTexture: textures[id], // store mean values,
        elementCount: textures[id].width * textures[id].height
      };
      if (this.meanTransform) {
        this.meanTransform.update(transformOptions);
      } else {
        this.meanTransform = getMeanTransform(this.device, transformOptions);
      }
      this.meanTransform.run({
        parameters: {
          blend: false,
          depthTest: false
        }
      });

      // update framebuffer with mean results so readPixelsToBuffer returns mean values
      framebuffers[id].attach({[GL.COLOR_ATTACHMENT0]: textures[id]});
    }
  }

  _runAggregation(opts) {
    this._updateModels(opts);
    this._setupFramebuffers(opts);
    this._renderAggregateData(opts);
    const results = this._getAggregateData(opts);
    this.setState({results});
    return results;
  }

  // set up framebuffer for each weight
  /* eslint-disable complexity, max-depth, max-statements*/
  _setupFramebuffers(opts) {
    const {
      textures,
      framebuffers,
      maxMinFramebuffers,
      minFramebuffers,
      maxFramebuffers,
      meanTextures,
      equations
    } = this.state;
    const {weights} = opts;
    const {numCol, numRow} = opts;
    const framebufferSize = {width: numCol, height: numRow};
    for (const id in weights) {
      const {needMin, needMax, combineMaxMin, operation} = weights[id];
      textures[id] =
        weights[id].aggregationTexture ||
        textures[id] ||
        getFloatTexture(this.device, {id: `${id}-texture`, width: numCol, height: numRow});
      textures[id].resize(framebufferSize);
      let texture = textures[id];
      if (operation === AGGREGATION_OPERATION.MEAN) {
        // For MEAN, we first aggregatet into a temp texture
        meanTextures[id] =
          meanTextures[id] ||
          getFloatTexture(this.device, {id: `${id}-mean-texture`, width: numCol, height: numRow});
        meanTextures[id].resize(framebufferSize);
        texture = meanTextures[id];
      }
      if (framebuffers[id]) {
        framebuffers[id].attach({[GL.COLOR_ATTACHMENT0]: texture});
      } else {
        framebuffers[id] = getFramebuffer(this.device, {
          id: `${id}-fb`,
          width: numCol,
          height: numRow,
          texture
        });
      }
      framebuffers[id].resize(framebufferSize);
      equations[id] = EQUATION_MAP[operation] || EQUATION_MAP[AGGREGATION_OPERATION.SUM];
      // For min/max framebuffers will use default size 1X1
      if (needMin || needMax) {
        if (needMin && needMax && combineMaxMin) {
          if (!maxMinFramebuffers[id]) {
            texture = weights[id].maxMinTexture || this._getMinMaxTexture(`${id}-maxMinTexture`);
            maxMinFramebuffers[id] = getFramebuffer(this.device, {id: `${id}-maxMinFb`, texture});
          }
        } else {
          if (needMin) {
            if (!minFramebuffers[id]) {
              texture = weights[id].minTexture || this._getMinMaxTexture(`${id}-minTexture`);
              minFramebuffers[id] = getFramebuffer(this.device, {
                id: `${id}-minFb`,
                texture
              });
            }
          }
          if (needMax) {
            if (!maxFramebuffers[id]) {
              texture = weights[id].maxTexture || this._getMinMaxTexture(`${id}-maxTexture`);
              maxFramebuffers[id] = getFramebuffer(this.device, {
                id: `${id}-maxFb`,
                texture
              });
            }
          }
        }
      }
    }
  }
  /* eslint-enable complexity, max-depth, max-statements */

  _getMinMaxTexture(name) {
    const {resources} = this.state;
    if (!resources[name]) {
      resources[name] = getFloatTexture(this.device, {id: 'resourceName'});
    }
    return resources[name];
  }

  _setupModels({numCol = 0, numRow = 0} = {}) {
    const {shaderOptions} = this.state;
    this.gridAggregationModel?.destroy();
    this.gridAggregationModel = getAggregationModel(this.device, shaderOptions);
    if (!this.allAggregationModel) {
      const instanceCount = numCol * numRow;
      this.allAggregationModel = getAllAggregationModel(this.device, instanceCount);
    }
  }

  // set up buffers for all weights
  _setupWeightAttributes(opts) {
    const {weightAttributes} = this.state;
    const {weights} = opts;
    for (const id in weights) {
      weightAttributes[id] = opts.attributes[id];
    }
  }

  /** GPU Aggregation results are provided in Buffers, if new Buffer objects are created track them for later deletion. */
  /* eslint-disable max-depth */
  _trackGPUResultBuffers(results, weights) {
    const {resources} = this.state;
    for (const id in results) {
      if (results[id]) {
        for (const bufferName of BUFFER_NAMES) {
          if (results[id][bufferName] && weights[id][bufferName] !== results[id][bufferName]) {
            // No result buffer is provided in weights object, `readPixelsToBuffer` has created a new Buffer object
            // collect the new buffer for garabge collection
            const name = `gpu-result-${id}-${bufferName}`;
            if (resources[name]) {
              resources[name].delete();
            }
            resources[name] = results[id][bufferName];
          }
        }
      }
    }
  }
  /* eslint-enable max-depth */

  _updateModels(opts) {
    const {vertexCount, attributes, numCol, numRow} = opts;
    const {modelDirty} = this.state;

    if (modelDirty) {
      this._setupModels(opts);
      this.setState({modelDirty: false});
    }

    // this maps color/elevation to weight name.
    this._setupWeightAttributes(opts);

    this.gridAggregationModel.setVertexCount(vertexCount);
    this.gridAggregationModel.setAttributes(attributes);

    this.allAggregationModel.setInstanceCount(numCol * numRow);
  }
}

// HELPER METHODS

function normalizeWeightParams(weights) {
  const result = {};
  for (const id in weights) {
    result[id] = {...DEFAULT_WEIGHT_PARAMS, ...weights[id]};
  }
  return result;
}

function deleteResources(resources) {
  resources = Array.isArray(resources) ? resources : [resources];
  resources.forEach(obj => {
    for (const name in obj) {
      obj[name].delete();
    }
  });
}

function getAggregationModel(device: Device, shaderOptions) {
  const shaders = mergeShaders(
    {
      vs: AGGREGATE_TO_GRID_VS,
      fs: AGGREGATE_TO_GRID_FS,
      modules: [fp64arithmetic, project32]
    },
    shaderOptions
  );

  return new Model(device, {
    id: 'Grid-Aggregation-Model',
    vertexCount: 1,
    drawMode: GL.POINTS,
    shaderAssembler: getShaderAssembler(),
    ...shaders
  });
}

function getAllAggregationModel(device: Device, instanceCount: number): Model {
  return new Model(device, {
    id: 'All-Aggregation-Model',
    vs: AGGREGATE_ALL_VS,
    fs: AGGREGATE_ALL_FS,
    modules: [fp64arithmetic],
    vertexCount: 1,
    topology: 'point-list',
    isInstanced: true,
    instanceCount,
    attributes: {
      // @ts-expect-error
      position: [0, 0]
    }
  });
}

function getMeanTransform(device: Device, opts) {
  return new Transform(device, {
    vs: TRANSFORM_MEAN_VS,
    _targetTextureVarying: 'meanValues',
    ...opts
  });
}<|MERGE_RESOLUTION|>--- conflicted
+++ resolved
@@ -406,11 +406,7 @@
       () => {
         clear(this.device, {color: true});
 
-<<<<<<< HEAD
-        // allAggregationModel.setGLParameters(parameters);
-=======
         // allAggregationModel.setParameters(parameters);
->>>>>>> 4154c68d
         allAggregationModel.setUniforms({gridSize, combineMaxMin});
         allAggregationModel.setBindings({uSampler: framebuffers[id].texture});
         allAggregationModel.draw();
