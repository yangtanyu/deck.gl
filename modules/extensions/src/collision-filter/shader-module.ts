import {Framebuffer, Texture} from '@luma.gl/core';
import {project} from '@deck.gl/core';
import type {_ShaderModule as ShaderModule} from '@deck.gl/core';

const vs = `
#ifdef NON_INSTANCED_MODEL
attribute float collisionPriorities;
#else
attribute float instanceCollisionPriorities;
#endif

uniform sampler2D collision_texture;
uniform bool collision_sort;
uniform bool collision_enabled;

vec2 collision_getCoords(vec4 position) {
  vec4 collision_clipspace = project_common_position_to_clipspace(position);
  return (1.0 + collision_clipspace.xy / collision_clipspace.w) / 2.0;
}

float collision_match(vec2 tex, vec3 pickingColor) {
  vec4 collision_pickingColor = texture2D(collision_texture, tex);
  float delta = dot(abs(collision_pickingColor.rgb - pickingColor), vec3(1.0));
  float e = 0.001;
  return step(delta, e);
}

float collision_isVisible(vec2 texCoords, vec3 pickingColor) {
  if (!collision_enabled) {
    return 1.0;
  }

  // Visibility test, sample area of 5x5 pixels in order to fade in/out.
  // Due to the locality, the lookups will be cached
  // This reduces the flicker present when objects are shown/hidden
  const int N = 2;
  float accumulator = 0.0;
  vec2 step = vec2(1.0 / project_uViewportSize);

  const float floatN = float(N);
  vec2 delta = -floatN * step;
  for(int i = -N; i <= N; i++) {
    delta.x = -step.x * floatN;
    for(int j = -N; j <= N; j++) {
      accumulator += collision_match(texCoords + delta, pickingColor);
      delta.x += step.x;
    }
    delta.y += step.y;
  }

  float W = 2.0 * floatN + 1.0;
  return pow(accumulator / (W * W), 2.2);
}
`;

const inject = {
  'vs:#decl': `
  float collision_fade = 1.0;
`,
  'vs:DECKGL_FILTER_GL_POSITION': `
  if (collision_sort) {
    #ifdef NON_INSTANCED_MODEL
    float collisionPriority = collisionPriorities;
    #else
    float collisionPriority = instanceCollisionPriorities;
    #endif
    position.z = -0.001 * collisionPriority * position.w; // Support range -1000 -> 1000
  }

  if (collision_enabled) {
    vec4 collision_common_position = project_position(vec4(geometry.worldPosition, 1.0));
    vec2 collision_texCoords = collision_getCoords(collision_common_position);
    collision_fade = collision_isVisible(collision_texCoords, geometry.pickingColor / 255.0);
    if (collision_fade < 0.0001) {
      // Position outside clip space bounds to discard
      position = vec4(0.0, 0.0, 2.0, 1.0);
    }
  }
  `,
  'vs:DECKGL_FILTER_COLOR': `
  color.a *= collision_fade;
  `
};

type CollisionModuleSettings = {
  collisionFBO?: Framebuffer;
  drawToCollisionMap?: boolean;
  dummyCollisionMap?: Texture;
};

/* eslint-disable camelcase */
type CollisionUniforms = {collision_sort?: boolean; collision_texture?: Framebuffer | Texture};

const getCollisionUniforms = (
  opts: CollisionModuleSettings | {},
  uniforms: Record<string, any>
): CollisionUniforms => {
  if (!opts || !('dummyCollisionMap' in opts)) {
    return {};
  }
  const {collisionFBO, drawToCollisionMap, dummyCollisionMap} = opts;
  return {
    collision_sort: Boolean(drawToCollisionMap),
    collision_texture: !drawToCollisionMap && collisionFBO ? collisionFBO : dummyCollisionMap
  };
};

// @ts-expect-error
<<<<<<< HEAD
export const collision: ShaderModule = {
=======
export default {
>>>>>>> 4154c68d
  name: 'collision',
  dependencies: [project],
  vs,
  inject,
  getUniforms: getCollisionUniforms
} as ShaderModule;

export default collision;<|MERGE_RESOLUTION|>--- conflicted
+++ resolved
@@ -106,16 +106,10 @@
 };
 
 // @ts-expect-error
-<<<<<<< HEAD
-export const collision: ShaderModule = {
-=======
 export default {
->>>>>>> 4154c68d
   name: 'collision',
   dependencies: [project],
   vs,
   inject,
   getUniforms: getCollisionUniforms
-} as ShaderModule;
-
-export default collision;+} as ShaderModule;