// Copyright (c) 2015 - 2017 Uber Technologies, Inc.
//
// Permission is hereby granted, free of charge, to any person obtaining a copy
// of this software and associated documentation files (the "Software"), to deal
// in the Software without restriction, including without limitation the rights
// to use, copy, modify, merge, publish, distribute, sublicense, and/or sell
// copies of the Software, and to permit persons to whom the Software is
// furnished to do so, subject to the following conditions:
//
// The above copyright notice and this permission notice shall be included in
// all copies or substantial portions of the Software.
//
// THE SOFTWARE IS PROVIDED "AS IS", WITHOUT WARRANTY OF ANY KIND, EXPRESS OR
// IMPLIED, INCLUDING BUT NOT LIMITED TO THE WARRANTIES OF MERCHANTABILITY,
// FITNESS FOR A PARTICULAR PURPOSE AND NONINFRINGEMENT. IN NO EVENT SHALL THE
// AUTHORS OR COPYRIGHT HOLDERS BE LIABLE FOR ANY CLAIM, DAMAGES OR OTHER
// LIABILITY, WHETHER IN AN ACTION OF CONTRACT, TORT OR OTHERWISE, ARISING FROM,
// OUT OF OR IN CONNECTION WITH THE SOFTWARE OR THE USE OR OTHER DEALINGS IN
// THE SOFTWARE.

import LayerManager from './layer-manager';
import ViewManager from './view-manager';
import MapView from '../views/map-view';
import EffectManager from './effect-manager';
import DeckRenderer from './deck-renderer';
import DeckPicker from './deck-picker';
<<<<<<< HEAD
import {WidgetManager /* , Widget, WidgetPlacement */} from './widget-manager';
=======
import {WidgetManager, Widget} from './widget-manager';
>>>>>>> 4154c68d
import Tooltip from './tooltip';
import log from '../utils/log';
import {deepEqual} from '../utils/deep-equal';
import typedArrayManager from '../utils/typed-array-manager';
import {VERSION} from './init';

import {getBrowser} from '@probe.gl/env';
import {luma, Device, DeviceProps} from '@luma.gl/core';
import {WebGLDevice} from '@luma.gl/webgl';
import {Timeline} from '@luma.gl/engine';
import {setGLParameters} from '@luma.gl/webgl';
import {AnimationLoop} from '@luma.gl/engine';
import {GL} from '@luma.gl/constants';
import type {Framebuffer} from '@luma.gl/core';

import {Stats} from '@probe.gl/stats';
import {EventManager} from 'mjolnir.js';

import assert from '../utils/assert';
import {EVENTS} from './constants';

import type {Effect} from './effect';
import type {FilterContext} from '../passes/layers-pass';
import type Layer from './layer';
import type View from '../views/view';
import type Viewport from '../viewports/viewport';
import type {RecognizerOptions, MjolnirGestureEvent, MjolnirPointerEvent} from 'mjolnir.js';
import type {TypedArrayManagerOptions} from '../utils/typed-array-manager';
import type {ViewStateChangeParameters, InteractionState} from '../controllers/controller';
import type {PickingInfo} from './picking/pick-info';
import type {PickByPointOptions, PickByRectOptions} from './deck-picker';
import type {LayersList} from './layer-manager';
import type {TooltipContent} from './tooltip';

/* global document */

// eslint-disable-next-line @typescript-eslint/no-empty-function
function noop() {}

const getCursor = ({isDragging}) => (isDragging ? 'grabbing' : 'grab');

export type DeckMetrics = {
  fps: number;
  setPropsTime: number;
  updateAttributesTime: number;
  framesRedrawn: number;
  pickTime: number;
  pickCount: number;
  gpuTime: number;
  gpuTimePerFrame: number;
  cpuTime: number;
  cpuTimePerFrame: number;
  bufferMemory: number;
  textureMemory: number;
  renderbufferMemory: number;
  gpuMemory: number;
};

type CursorState = {
  /** Whether the cursor is over a pickable object */
  isHovering: boolean;
  /** Whether the cursor is down */
  isDragging: boolean;
};

export type DeckProps = {
  /** Id of this Deck instance */
  id?: string;
  /** Width of the canvas, a number in pixels or a valid CSS string.
   * @default `'100%'`
   */
  width?: string | number | null;
  /** Height of the canvas, a number in pixels or a valid CSS string.
   * @default `'100%'`
   */
  height?: string | number | null;
  /** Additional CSS styles for the canvas. */
  style?: Partial<CSSStyleDeclaration> | null;

  /** Controls the resolution of drawing buffer used for rendering.
   * @default `true` (use browser devicePixelRatio)
   */
  useDevicePixels?: boolean | number;
  /** Extra pixels around the pointer to include while picking.
   * @default `0`
   */
  pickingRadius?: number;

  /** WebGL parameters to be set before each frame is rendered.
   * @see https://github.com/visgl/luma.gl/blob/8.5-release/modules/gltools/docs/api-reference/parameter-setting.md#parameters
   */
  parameters?: any;
  /** If supplied, will be called before a layer is drawn to determine whether it should be rendered. */
  layerFilter?: ((context: FilterContext) => boolean) | null;

  /** The container to append the auto-created canvas to.
   * @default `document.body`
   */
  parent?: HTMLDivElement | null;
  /** The canvas to render into.
   * Can be either a HTMLCanvasElement or the element id.
   * Will be auto-created if not supplied.
   */
  canvas?: HTMLCanvasElement | string | null;

  /** luma.gl GPU device. A device will be auto-created if not supplied. */
  device?: Device | null;
  /** A device will be auto-created if not supplied using these props. */
  deviceProps?: DeviceProps;

  /** WebGL context @deprecated Use props.device */
  gl?: WebGLRenderingContext | null;
  /** Options used when creating a WebGL context. @deprecated Use props.deviceProps */
  glOptions?: WebGLContextAttributes;

  /**
   * The array of Layer instances to be rendered.
   * Nested arrays are accepted, as well as falsy values (`null`, `false`, `undefined`)
   */
  layers?: LayersList;
  /** The array of effects to be rendered. A lighting effect will be added if an empty array is supplied. */
  effects?: Effect[];
  /** A single View instance, or an array of `View` instances.
   * @default `new MapView()`
   */
  views?: View | View[] | null;
  /** Options for viewport interactivity, e.g. pan, rotate and zoom with mouse, touch and keyboard.
   * This is a shorthand for defining interaction with the `views` prop if you are using the default view (i.e. a single `MapView`)
   */
  controller?: View['props']['controller'];
  /**
   * An object that describes the view state for each view in the `views` prop.
   * Use if the camera state should be managed external to the `Deck` instance.
   */
  viewState?: any;
  /**
   * If provided, the `Deck` instance will track camera state changes automatically,
   * with `initialViewState` as its initial settings.
   */
  initialViewState?: any;

  /** Allow browser default touch actions.
   * @default `'none'`
   */
  touchAction?: string;
  /** Set Hammer.js recognizer options for gesture recognition. See documentation for details. */
  eventRecognizerOptions?: {
    [type: string]: RecognizerOptions;
  };

  /** (Experimental) Render to a custom frame buffer other than to screen. */
  _framebuffer?: Framebuffer | null;
  /** (Experimental) Forces deck.gl to redraw layers every animation frame. */
  _animate?: boolean;
  /** (Experimental) If set to `false`, force disables all picking features, disregarding the `pickable` prop set in any layer. */
  _pickable?: boolean;
  /** (Experimental) Fine-tune attribute memory usage. See documentation for details. */
  _typedArrayManagerProps?: TypedArrayManagerOptions;
  /** An array of Widget instances to be added to the parent element. */
  widgets?: Widget[];

  /** Called once the GPU Device has been initiated. */
  onDeviceInitialized?: (device: Device) => void;
  /** @deprecated Called once the WebGL context has been initiated. */
  onWebGLInitialized?: (gl: WebGLRenderingContext) => void;
  /** Called when the canvas resizes. */
  onResize?: (dimensions: {width: number; height: number}) => void;
  /** Called when the user has interacted with the deck.gl canvas, e.g. using mouse, touch or keyboard. */
  onViewStateChange?: (params: ViewStateChangeParameters & {viewId: string}) => any;
  /** Called when the user has interacted with the deck.gl canvas, e.g. using mouse, touch or keyboard. */
  onInteractionStateChange?: (state: InteractionState) => void;
  /** Called just before the canvas rerenders. */
  onBeforeRender?: (context: {device: Device; gl: WebGLRenderingContext}) => void;
  /** Called right after the canvas rerenders. */
  onAfterRender?: (context: {device: Device; gl: WebGLRenderingContext}) => void;
  /** Called once after gl context and all Deck components are created. */
  onLoad?: () => void;
  /** Called if deck.gl encounters an error.
   * If this callback is set to `null`, errors are silently ignored.
   * @default `console.error`
   */
  onError?: ((error: Error, layer?: Layer) => void) | null;
  /** Called when the pointer moves over the canvas. */
  onHover?: ((info: PickingInfo, event: MjolnirPointerEvent) => void) | null;
  /** Called when clicking on the canvas. */
  onClick?: ((info: PickingInfo, event: MjolnirGestureEvent) => void) | null;
  /** Called when the user starts dragging on the canvas. */
  onDragStart?: ((info: PickingInfo, event: MjolnirGestureEvent) => void) | null;
  /** Called when dragging the canvas. */
  onDrag?: ((info: PickingInfo, event: MjolnirGestureEvent) => void) | null;
  /** Called when the user releases from dragging the canvas. */
  onDragEnd?: ((info: PickingInfo, event: MjolnirGestureEvent) => void) | null;

  /** (Experimental) Replace the default redraw procedure */
  _customRender?: ((reason: string) => void) | null;
  /** (Experimental) Called once every second with performance metrics. */
  _onMetrics?: ((metrics: DeckMetrics) => void) | null;

  /** A custom callback to retrieve the cursor type. */
  getCursor?: (state: CursorState) => string;
  /** Callback that takes a hovered-over point and renders a tooltip. */
  getTooltip?: ((info: PickingInfo) => TooltipContent) | null;

  /** (Debug) Flag to enable WebGL debug mode. Requires importing `@luma.gl/debug`. */
  debug?: boolean;
  /** (Debug) Render the picking buffer to screen. */
  drawPickingColors?: boolean;
};

const defaultProps = {
  id: '',
  width: '100%',
  height: '100%',
  style: null,
  viewState: null,
  initialViewState: null,
  pickingRadius: 0,
  layerFilter: null,
  parameters: {},
  parent: null,
  device: null,
  deviceProps: {},
  gl: null,
  glOptions: {},
  canvas: null,
  layers: [],
  effects: [],
  views: null,
  controller: null, // Rely on external controller, e.g. react-map-gl
  useDevicePixels: true,
  touchAction: 'none',
  eventRecognizerOptions: {},
  _framebuffer: null,
  _animate: false,
  _pickable: true,
  _typedArrayManagerProps: {},
  _customRender: null,
  widgets: [],

  onDeviceInitialized: noop,
  onWebGLInitialized: noop,
  onResize: noop,
  onViewStateChange: noop,
  onInteractionStateChange: noop,
  onBeforeRender: noop,
  onAfterRender: noop,
  onLoad: noop,
  onError: (error: Error) => log.error(error.message, error.cause)(),
  onHover: null,
  onClick: null,
  onDragStart: null,
  onDrag: null,
  onDragEnd: null,
  _onMetrics: null,

  getCursor,
  getTooltip: null,

  debug: false,
  drawPickingColors: false
};

/* eslint-disable max-statements */
export default class Deck {
  static defaultProps = defaultProps;
  // This is used to defeat tree shaking of init.js
  // https://github.com/visgl/deck.gl/issues/3213
  static VERSION = VERSION;

  readonly props: Required<DeckProps>;
  readonly width: number = 0;
  readonly height: number = 0;
  // Allows attaching arbitrary data to the instance
  readonly userData: Record<string, any> = {};

  protected device: Device | null = null;

  protected canvas: HTMLCanvasElement | null = null;
  protected viewManager: ViewManager | null = null;
  protected layerManager: LayerManager | null = null;
  protected effectManager: EffectManager | null = null;
  protected deckRenderer: DeckRenderer | null = null;
  protected deckPicker: DeckPicker | null = null;
  protected eventManager: EventManager | null = null;
  protected widgetManager: WidgetManager | null = null;
  protected tooltip: Tooltip | null = null;
  protected animationLoop: AnimationLoop;

  /** Internal view state if no callback is supplied */
  protected viewState: any;
  protected cursorState: CursorState = {
    isHovering: false,
    isDragging: false
  };

  protected stats = new Stats({id: 'deck.gl'});
  protected metrics: DeckMetrics = {
    fps: 0,
    setPropsTime: 0,
    updateAttributesTime: 0,
    framesRedrawn: 0,
    pickTime: 0,
    pickCount: 0,
    gpuTime: 0,
    gpuTimePerFrame: 0,
    cpuTime: 0,
    cpuTimePerFrame: 0,
    bufferMemory: 0,
    textureMemory: 0,
    renderbufferMemory: 0,
    gpuMemory: 0
  };
  private _metricsCounter: number = 0;

  private _needsRedraw: false | string = 'Initial render';
  private _pickRequest: {
    mode: string;
    event: MjolnirPointerEvent | null;
    x: number;
    y: number;
    radius: number;
  } = {
    mode: 'hover',
    x: -1,
    y: -1,
    radius: 0,
    event: null
  };

  /**
   * Pick and store the object under the pointer on `pointerdown`.
   * This object is reused for subsequent `onClick` and `onDrag*` callbacks.
   */
  private _lastPointerDownInfo: PickingInfo | null = null;

  constructor(props: DeckProps) {
    this.props = {...defaultProps, ...props};
    props = this.props;

    if (props.viewState && props.initialViewState) {
      log.warn(
        'View state tracking is disabled. Use either `initialViewState` for auto update or `viewState` for manual update.'
      )();
    }
    if (getBrowser() === 'IE') {
      log.warn('IE 11 is not supported')();
    }
    this.viewState = props.initialViewState;

    // See if we already have a device
    if (props.device) {
      this.device = props.device;
    } else if (props.gl) {
      this.device = WebGLDevice.attach(props.gl);
    }

    let deviceOrPromise: Device | Promise<Device> = this.device;
    if (!deviceOrPromise) {
      // TODO v9 should we install WebGL backend as default for now?
      luma.registerDevices([WebGLDevice]);

      deviceOrPromise = luma.createDevice({
        ...props.deviceProps,
        canvas: this._createCanvas(props)
      });
      deviceOrPromise.then(device => {
        this.device = device;
      });
    }

    this.animationLoop = this._createAnimationLoop(deviceOrPromise, props);

    this.setProps(props);

    // UNSAFE/experimental prop: only set at initialization to avoid performance hit
    if (props._typedArrayManagerProps) {
      typedArrayManager.setOptions(props._typedArrayManagerProps);
    }

    this.animationLoop.start();
  }

  /** Stop rendering and dispose all resources */
  finalize() {
    this.animationLoop?.stop();
    this.animationLoop = null;
    this._lastPointerDownInfo = null;

    this.animationLoop?.destroy();
    this.animationLoop = null;

    this.layerManager?.finalize();
    this.layerManager = null;

    this.viewManager?.finalize();
    this.viewManager = null;

    this.effectManager?.finalize();
    this.effectManager = null;

    this.deckRenderer?.finalize();
    this.deckRenderer = null;

    this.deckPicker?.finalize();
    this.deckPicker = null;

    this.eventManager?.destroy();
    this.eventManager = null;

    this.widgetManager?.finalize();
    this.widgetManager = null;

    if (!this.props.canvas && !this.props.device && this.canvas) {
      // remove internally created canvas
      this.canvas.parentElement?.removeChild(this.canvas);
      this.canvas = null;
    }
  }

  /** Partially update props */
  setProps(props: DeckProps): void {
    this.stats.get('setProps Time').timeStart();

    if ('onLayerHover' in props) {
      log.removed('onLayerHover', 'onHover')();
    }
    if ('onLayerClick' in props) {
      log.removed('onLayerClick', 'onClick')();
    }
    if (
      props.initialViewState &&
      // depth = 3 when comparing viewStates: viewId.position.0
      !deepEqual(this.props.initialViewState, props.initialViewState, 3)
    ) {
      // Overwrite internal view state
      this.viewState = props.initialViewState;
    }

    // Merge with existing props
    Object.assign(this.props, props);

    // Update CSS size of canvas
    this._setCanvasSize(this.props);

    // We need to overwrite CSS style width and height with actual, numeric values
    const resolvedProps: Omit<Required<DeckProps>, 'glOptions'> & {
      width: number;
      height: number;
      views: View[];
      viewState: Record<string, any>;
    } = Object.create(this.props);
    Object.assign(resolvedProps, {
      views: this._getViews(),
      width: this.width,
      height: this.height,
      viewState: this._getViewState()
    });

    // Update the animation loop
    this.animationLoop.setProps(resolvedProps);

    // If initialized, update sub manager props
    if (this.layerManager) {
      this.viewManager.setProps(resolvedProps);
      // Make sure that any new layer gets initialized with the current viewport
      this.layerManager.activateViewport(this.getViewports()[0]);
      this.layerManager.setProps(resolvedProps);
      this.effectManager.setProps(resolvedProps);
      this.deckRenderer.setProps(resolvedProps);
      this.deckPicker.setProps(resolvedProps);
      this.widgetManager.setProps(resolvedProps);
    }

    this.stats.get('setProps Time').timeEnd();
  }

  // Public API

  /**
   * Check if a redraw is needed
   * @returns `false` or a string summarizing the redraw reason
   */
  needsRedraw(
    opts: {
      /** Reset the redraw flag afterwards. Default `true` */
      clearRedrawFlags: boolean;
    } = {clearRedrawFlags: false}
  ): false | string {
    if (!this.layerManager) {
      // Not initialized or already finalized
      return false;
    }
    if (this.props._animate) {
      return 'Deck._animate';
    }

    let redraw: false | string = this._needsRedraw;

    if (opts.clearRedrawFlags) {
      this._needsRedraw = false;
    }

    const viewManagerNeedsRedraw = this.viewManager.needsRedraw(opts);
    const layerManagerNeedsRedraw = this.layerManager.needsRedraw(opts);
    const effectManagerNeedsRedraw = this.effectManager.needsRedraw(opts);
    const deckRendererNeedsRedraw = this.deckRenderer.needsRedraw(opts);

    redraw =
      redraw ||
      viewManagerNeedsRedraw ||
      layerManagerNeedsRedraw ||
      effectManagerNeedsRedraw ||
      deckRendererNeedsRedraw;
    return redraw;
  }

  /**
   * Redraw the GL context
   * @param reason If not provided, only redraw if deemed necessary. Otherwise redraw regardless of internal states.
   * @returns
   */
  redraw(reason?: string): void {
    if (!this.layerManager) {
      // Not yet initialized
      return;
    }
    // Check if we need to redraw
    let redrawReason = this.needsRedraw({clearRedrawFlags: true});
    // User-supplied should take precedent, however the redraw flags get cleared regardless
    redrawReason = reason || redrawReason;

    if (!redrawReason) {
      return;
    }

    this.stats.get('Redraw Count').incrementCount();
    if (this.props._customRender) {
      this.props._customRender(redrawReason);
    } else {
      this._drawLayers(redrawReason);
    }
  }

  /** Flag indicating that the Deck instance has initialized its resources and it's safe to call public methods. */
  get isInitialized(): boolean {
    return this.viewManager !== null;
  }

  /** Get a list of views that are currently rendered */
  getViews(): View[] {
    assert(this.viewManager);
    return this.viewManager.views;
  }

  /** Get a list of viewports that are currently rendered.
   * @param rect If provided, only returns viewports within the given bounding box.
   */
  getViewports(rect?: {x: number; y: number; width?: number; height?: number}): Viewport[] {
    assert(this.viewManager);
    return this.viewManager.getViewports(rect);
  }

  /** Get the current canvas element. */
  getCanvas(): HTMLCanvasElement | null {
    return this.canvas;
  }

  /** Query the object rendered on top at a given point */
  pickObject(opts: {
    /** x position in pixels */
    x: number;
    /** y position in pixels */
    y: number;
    /** Radius of tolerance in pixels. Default `0`. */
    radius?: number;
    /** A list of layer ids to query from. If not specified, then all pickable and visible layers are queried. */
    layerIds?: string[];
    /** If `true`, `info.coordinate` will be a 3D point by unprojecting the `x, y` screen coordinates onto the picked geometry. Default `false`. */
    unproject3D?: boolean;
  }): PickingInfo | null {
    const infos = this._pick('pickObject', 'pickObject Time', opts).result;
    return infos.length ? infos[0] : null;
  }

  /* Query all rendered objects at a given point */
  pickMultipleObjects(opts: {
    /** x position in pixels */
    x: number;
    /** y position in pixels */
    y: number;
    /** Radius of tolerance in pixels. Default `0`. */
    radius?: number;
    /** Specifies the max number of objects to return. Default `10`. */
    depth?: number;
    /** A list of layer ids to query from. If not specified, then all pickable and visible layers are queried. */
    layerIds?: string[];
    /** If `true`, `info.coordinate` will be a 3D point by unprojecting the `x, y` screen coordinates onto the picked geometry. Default `false`. */
    unproject3D?: boolean;
  }): PickingInfo[] {
    opts.depth = opts.depth || 10;
    return this._pick('pickObject', 'pickMultipleObjects Time', opts).result;
  }

  /* Query all objects rendered on top within a bounding box */
  pickObjects(opts: {
    /** Left of the bounding box in pixels */
    x: number;
    /** Top of the bounding box in pixels */
    y: number;
    /** Width of the bounding box in pixels. Default `1` */
    width?: number;
    /** Height of the bounding box in pixels. Default `1` */
    height?: number;
    /** A list of layer ids to query from. If not specified, then all pickable and visible layers are queried. */
    layerIds?: string[];
    /** If specified, limits the number of objects that can be returned. */
    maxObjects?: number | null;
  }): PickingInfo[] {
    return this._pick('pickObjects', 'pickObjects Time', opts);
  }

  /** Experimental
   * Add a global resource for sharing among layers
   */
  _addResources(
    resources: {
      [id: string]: any;
    },
    forceUpdate = false
  ) {
    for (const id in resources) {
      this.layerManager.resourceManager.add({resourceId: id, data: resources[id], forceUpdate});
    }
  }

  /** Experimental
   * Remove a global resource
   */
  _removeResources(resourceIds: string[]) {
    for (const id of resourceIds) {
      this.layerManager.resourceManager.remove(id);
    }
  }

  /** Experimental
   * Register a default effect. Effects will be sorted by order, those with a low order will be rendered first
   */
  _addDefaultEffect(effect: Effect) {
    this.effectManager.addDefaultEffect(effect);
  }

  // Private Methods

  private _pick(
    method: 'pickObject',
    statKey: string,
    opts: PickByPointOptions & {layerIds?: string[]}
  ): {
    result: PickingInfo[];
    emptyInfo: PickingInfo;
  };
  private _pick(
    method: 'pickObjects',
    statKey: string,
    opts: PickByRectOptions & {layerIds?: string[]}
  ): PickingInfo[];

  private _pick(
    method: 'pickObject' | 'pickObjects',
    statKey: string,
    opts: (PickByPointOptions | PickByRectOptions) & {layerIds?: string[]}
  ) {
    assert(this.deckPicker);

    const {stats} = this;

    stats.get('Pick Count').incrementCount();
    stats.get(statKey).timeStart();

    const infos = this.deckPicker[method]({
      // layerManager, viewManager and effectManager are always defined if deckPicker is
      layers: this.layerManager.getLayers(opts),
      views: this.viewManager.getViews(),
      viewports: this.getViewports(opts),
      onViewportActive: this.layerManager.activateViewport,
      effects: this.effectManager.getEffects(),
      ...opts
    });

    stats.get(statKey).timeEnd();

    return infos;
  }

  /** Resolve props.canvas to element */
  private _createCanvas(props: DeckProps): HTMLCanvasElement {
    let canvas = props.canvas;

    // TODO EventManager should accept element id
    if (typeof canvas === 'string') {
      canvas = document.getElementById(canvas) as HTMLCanvasElement;
      assert(canvas);
    }

    if (!canvas) {
      canvas = document.createElement('canvas');
      canvas.id = props.id || 'deckgl-overlay';
      const parent = props.parent || document.body;
      parent.appendChild(canvas);
    }

    Object.assign(canvas.style, props.style);

    return canvas;
  }

  /** Updates canvas width and/or height, if provided as props */
  private _setCanvasSize(props: Required<DeckProps>): void {
    if (!this.canvas) {
      return;
    }

    const {width, height} = props;
    // Set size ONLY if props are being provided, otherwise let canvas be layouted freely
    if (width || width === 0) {
      const cssWidth = Number.isFinite(width) ? `${width}px` : (width as string);
      this.canvas.style.width = cssWidth;
    }
    if (height || height === 0) {
      const cssHeight = Number.isFinite(height) ? `${height}px` : (height as string);
      // Note: position==='absolute' required for height 100% to work
      this.canvas.style.position = props.style?.position || 'absolute';
      this.canvas.style.height = cssHeight;
    }
  }

  /** If canvas size has changed, reads out the new size and update */
  private _updateCanvasSize(): void {
    const {canvas} = this;
    if (!canvas) {
      return;
    }
    // Fallback to width/height when clientWidth/clientHeight are undefined (OffscreenCanvas).
    const newWidth = canvas.clientWidth ?? canvas.width;
    const newHeight = canvas.clientHeight ?? canvas.height;
    if (newWidth !== this.width || newHeight !== this.height) {
      // @ts-expect-error private assign to read-only property
      this.width = newWidth;
      // @ts-expect-error private assign to read-only property
      this.height = newHeight;
      this.viewManager?.setProps({width: newWidth, height: newHeight});
      // Make sure that any new layer gets initialized with the current viewport
      this.layerManager?.activateViewport(this.getViewports()[0]);
      this.props.onResize({width: newWidth, height: newHeight});
    }
  }

  private _createAnimationLoop(
    deviceOrPromise: Device | Promise<Device>,
    props: DeckProps
  ): AnimationLoop {
    const {
      // width,
      // height,
      gl,
      deviceProps,
      glOptions,
      debug,
      onError,
      // onBeforeRender,
      // onAfterRender,
      useDevicePixels
    } = props;

    return new AnimationLoop({
      device: deviceOrPromise,
      useDevicePixels,
      // TODO v9
      autoResizeDrawingBuffer: !gl, // do not auto resize external context
      autoResizeViewport: false,
      // @ts-expect-error luma.gl needs to accept Promise<void> return value
      onInitialize: context => this._setDevice(context.device),

      onRender: this._onRenderFrame.bind(this),
      onError

      // onBeforeRender,
      // onAfterRender,
    });
  }

  // Get the most relevant view state: props.viewState, if supplied, shadows internal viewState
  // TODO: For backwards compatibility ensure numeric width and height is added to the viewState
  private _getViewState(): Record<string, any> {
    return this.props.viewState || this.viewState;
  }

  // Get the view descriptor list
  private _getViews(): View[] {
    // Default to a full screen map view port
    let views = this.props.views || [new MapView({id: 'default-view'})];
    views = Array.isArray(views) ? views : [views];
    if (views.length && this.props.controller) {
      // Backward compatibility: support controller prop
      views[0].props.controller = this.props.controller;
    }
    return views;
  }

  private _onContextLost() {
    const {onError} = this.props;
    if (this.animationLoop && onError) {
      onError(new Error('WebGL context is lost'));
    }
  }

  // The `pointermove` event may fire multiple times in between two animation frames,
  // it's a waste of time to run picking without rerender. Instead we save the last pick
  // request and only do it once on the next animation frame.
  /** Internal use only: event handler for pointerdown */
  _onPointerMove = (event: MjolnirPointerEvent) => {
    const {_pickRequest} = this;
    if (event.type === 'pointerleave') {
      _pickRequest.x = -1;
      _pickRequest.y = -1;
      _pickRequest.radius = 0;
    } else if (event.leftButton || event.rightButton) {
      // Do not trigger onHover callbacks if mouse button is down.
      return;
    } else {
      const pos = event.offsetCenter;
      // Do not trigger callbacks when click/hover position is invalid. Doing so will cause a
      // assertion error when attempting to unproject the position.
      if (!pos) {
        return;
      }
      _pickRequest.x = pos.x;
      _pickRequest.y = pos.y;
      _pickRequest.radius = this.props.pickingRadius;
    }

    if (this.layerManager) {
      this.layerManager.context.mousePosition = {x: _pickRequest.x, y: _pickRequest.y};
    }

    _pickRequest.event = event;
  };

  /** Actually run picking */
  private _pickAndCallback() {
    const {_pickRequest} = this;

    if (_pickRequest.event) {
      // Perform picking
      const {result, emptyInfo} = this._pick('pickObject', 'pickObject Time', _pickRequest);
      this.cursorState.isHovering = result.length > 0;

      // There are 4 possible scenarios:
      // result is [outInfo, pickedInfo] (moved from one pickable layer to another)
      // result is [outInfo] (moved outside of a pickable layer)
      // result is [pickedInfo] (moved into or over a pickable layer)
      // result is [] (nothing is or was picked)
      //
      // `layer.props.onHover` should be called on all affected layers (out/over)
      // `deck.props.onHover` should be called with the picked info if any, or empty info otherwise
      // `deck.props.getTooltip` should be called with the picked info if any, or empty info otherwise

      // Execute callbacks
      let pickedInfo = emptyInfo;
      let handled = false;
      for (const info of result) {
        pickedInfo = info;
        handled = info.layer?.onHover(info, _pickRequest.event) || handled;
      }
      if (!handled) {
        this.props.onHover?.(pickedInfo, _pickRequest.event);
        this.widgetManager.onHover(pickedInfo, _pickRequest.event);
      }

      // Clear pending pickRequest
      _pickRequest.event = null;
    }
  }

  private _updateCursor(): void {
    const container = this.props.parent || this.canvas;
    if (container) {
      container.style.cursor = this.props.getCursor(this.cursorState);
    }
  }

  private _setDevice(device: Device) {
    this.device = device;

    if (this.layerManager) {
      return;
    }

    // if external context...
    if (!this.canvas) {
      this.canvas = this.device.canvasContext.canvas as HTMLCanvasElement;
      // TODO v9
      // ts-expect-error - Currently luma.gl v9 does not expose these options
      // All WebGLDevice contexts are instrumented, but it seems the device
      // should have a method to start state tracking even if not enabled?
      // instrumentGLContext(this.device.gl, {enable: true, copyState: true});
    }

    setGLParameters(this.device, {
      blend: true,
      blendFunc: [GL.SRC_ALPHA, GL.ONE_MINUS_SRC_ALPHA, GL.ONE, GL.ONE_MINUS_SRC_ALPHA],
      polygonOffsetFill: true,
      depthTest: true,
      depthFunc: GL.LEQUAL
    });

    this.props.onDeviceInitialized(this.device);
    if (this.device instanceof WebGLDevice) {
      // Legacy callback - warn?
      this.props.onWebGLInitialized(this.device.gl);
    }

    // timeline for transitions
    const timeline = new Timeline();
    timeline.play();
    this.animationLoop.attachTimeline(timeline);

    this.eventManager = new EventManager(this.props.parent || this.canvas, {
      touchAction: this.props.touchAction,
      recognizerOptions: this.props.eventRecognizerOptions,
      events: {
        pointerdown: this._onPointerDown,
        pointermove: this._onPointerMove,
        pointerleave: this._onPointerMove
      }
    });
    for (const eventType in EVENTS) {
      this.eventManager.on(eventType as keyof typeof EVENTS, this._onEvent);
    }

    this.viewManager = new ViewManager({
      timeline,
      eventManager: this.eventManager,
      onViewStateChange: this._onViewStateChange.bind(this),
      onInteractionStateChange: this._onInteractionStateChange.bind(this),
      views: this._getViews(),
      viewState: this._getViewState(),
      width: this.width,
      height: this.height
    });

    // viewManager must be initialized before layerManager
    // layerManager depends on viewport created by viewManager.
    const viewport = this.viewManager.getViewports()[0];

    // Note: avoid React setState due GL animation loop / setState timing issue
    this.layerManager = new LayerManager(this.device, {
      deck: this,
      stats: this.stats,
      viewport,
      timeline
    });

    this.effectManager = new EffectManager();

    this.deckRenderer = new DeckRenderer(this.device);

    this.deckPicker = new DeckPicker(this.device);

    this.widgetManager = new WidgetManager({
      deck: this,
      parentElement: this.canvas?.parentElement
    });
    this.widgetManager.addDefault(new Tooltip());

    this.setProps(this.props);

    this._updateCanvasSize();
    this.props.onLoad();
  }

  /** Internal only: default render function (redraw all layers and views) */
  _drawLayers(
    redrawReason: string,
    renderOptions?: {
      target?: Framebuffer;
      layerFilter?: (context: FilterContext) => boolean;
      layers?: Layer[];
      viewports?: Viewport[];
      views?: {[viewId: string]: View};
      pass?: string;
      effects?: Effect[];
      clearStack?: boolean;
      clearCanvas?: boolean;
    }
  ) {
    const {device, gl} = this.layerManager?.context;

    setGLParameters(device, this.props.parameters);

    this.props.onBeforeRender({device, gl});

    const opts = {
      target: this.props._framebuffer,
      layers: this.layerManager?.getLayers(),
      viewports: this.viewManager?.getViewports(),
      onViewportActive: this.layerManager?.activateViewport,
      views: this.viewManager?.getViews(),
      pass: 'screen',
      effects: this.effectManager.getEffects(),
      ...renderOptions
    };
    this.deckRenderer?.renderLayers(opts);

    if (opts.pass === 'screen') {
      // This method could be called when drawing to picking buffer, texture etc.
      // Only when drawing to screen, update all widgets (UI components)
      this.widgetManager.onRedraw({
        viewports: opts.viewports,
        layers: opts.layers
      });
    }

    this.props.onAfterRender({device, gl});
  }

  // Callbacks

  private _onRenderFrame(animationProps: any) {
    this._getFrameStats();

    // Log perf stats every second
    if (this._metricsCounter++ % 60 === 0) {
      this._getMetrics();
      this.stats.reset();
      log.table(4, this.metrics)();

      // Experimental: report metrics
      if (this.props._onMetrics) {
        this.props._onMetrics(this.metrics);
      }
    }

    this._updateCanvasSize();

    this._updateCursor();

    // Update layers if needed (e.g. some async prop has loaded)
    // Note: This can trigger a redraw
    this.layerManager.updateLayers();

    // Perform picking request if any
    this._pickAndCallback();

    // Redraw if necessary
    this.redraw();

    // Update viewport transition if needed
    // Note: this can trigger `onViewStateChange`, and affect layers
    // We want to defer these changes to the next frame
    if (this.viewManager) {
      this.viewManager.updateViewStates();
    }
  }

  // Callbacks

  private _onViewStateChange(params: ViewStateChangeParameters & {viewId: string}) {
    // Let app know that view state is changing, and give it a chance to change it
    const viewState = this.props.onViewStateChange(params) || params.viewState;

    // If initialViewState was set on creation, auto track position
    if (this.viewState) {
      this.viewState = {...this.viewState, [params.viewId]: viewState};
      if (!this.props.viewState) {
        // Apply internal view state
        if (this.viewManager) {
          this.viewManager.setProps({viewState: this.viewState});
        }
      }
    }
  }

  private _onInteractionStateChange(interactionState: InteractionState) {
    this.cursorState.isDragging = interactionState.isDragging || false;
    this.props.onInteractionStateChange(interactionState);
  }

  /** Internal use only: event handler for click & drag */
  _onEvent = (event: MjolnirGestureEvent) => {
    const eventOptions = EVENTS[event.type];
    const pos = event.offsetCenter;

    if (!eventOptions || !pos || !this.layerManager) {
      return;
    }

    // Reuse last picked object
    const layers = this.layerManager.getLayers();
    const info = this.deckPicker.getLastPickedObject(
      {
        x: pos.x,
        y: pos.y,
        layers,
        viewports: this.getViewports(pos)
      },
      this._lastPointerDownInfo
    ) as PickingInfo;

    const {layer} = info;
    const layerHandler =
      layer && (layer[eventOptions.handler] || layer.props[eventOptions.handler]);
    const rootHandler = this.props[eventOptions.handler];
    let handled = false;

    if (layerHandler) {
      handled = layerHandler.call(layer, info, event);
    }
    if (!handled) {
      rootHandler?.(info, event);
      this.widgetManager.onEvent(info, event);
    }
  };

  /** Internal use only: evnet handler for pointerdown */
  _onPointerDown = (event: MjolnirPointerEvent) => {
    const pos = event.offsetCenter;
    const pickedInfo = this._pick('pickObject', 'pickObject Time', {
      x: pos.x,
      y: pos.y,
      radius: this.props.pickingRadius
    });
    this._lastPointerDownInfo = pickedInfo.result[0] || pickedInfo.emptyInfo;
  };

  private _getFrameStats(): void {
    const {stats} = this;
    stats.get('frameRate').timeEnd();
    stats.get('frameRate').timeStart();

    // Get individual stats from luma.gl so reset works
    const animationLoopStats = this.animationLoop.stats;
    stats.get('GPU Time').addTime(animationLoopStats.get('GPU Time').lastTiming);
    stats.get('CPU Time').addTime(animationLoopStats.get('CPU Time').lastTiming);
  }

  private _getMetrics(): void {
    const {metrics, stats} = this;
    metrics.fps = stats.get('frameRate').getHz();
    metrics.setPropsTime = stats.get('setProps Time').time;
    metrics.updateAttributesTime = stats.get('Update Attributes').time;
    metrics.framesRedrawn = stats.get('Redraw Count').count;
    metrics.pickTime =
      stats.get('pickObject Time').time +
      stats.get('pickMultipleObjects Time').time +
      stats.get('pickObjects Time').time;
    metrics.pickCount = stats.get('Pick Count').count;

    // Luma stats
    metrics.gpuTime = stats.get('GPU Time').time;
    metrics.cpuTime = stats.get('CPU Time').time;
    metrics.gpuTimePerFrame = stats.get('GPU Time').getAverageTime();
    metrics.cpuTimePerFrame = stats.get('CPU Time').getAverageTime();

    const memoryStats = luma.stats.get('Memory Usage');
    metrics.bufferMemory = memoryStats.get('Buffer Memory').count;
    metrics.textureMemory = memoryStats.get('Texture Memory').count;
    metrics.renderbufferMemory = memoryStats.get('Renderbuffer Memory').count;
    metrics.gpuMemory = memoryStats.get('GPU Memory').count;
  }
}<|MERGE_RESOLUTION|>--- conflicted
+++ resolved
@@ -24,11 +24,7 @@
 import EffectManager from './effect-manager';
 import DeckRenderer from './deck-renderer';
 import DeckPicker from './deck-picker';
-<<<<<<< HEAD
-import {WidgetManager /* , Widget, WidgetPlacement */} from './widget-manager';
-=======
 import {WidgetManager, Widget} from './widget-manager';
->>>>>>> 4154c68d
 import Tooltip from './tooltip';
 import log from '../utils/log';
 import {deepEqual} from '../utils/deep-equal';
