--- conflicted
+++ resolved
@@ -332,11 +332,6 @@
     return vertexIndex * this.size;
   }
 
-<<<<<<< HEAD
-  getBufferLayout(): BufferLayout {
-    const shaderAttributeDefs = this.settings.shaderAttributes;
-    const result: BufferLayout = super.getBufferLayout(this.id, null);
-=======
   getValue(): Record<string, Buffer | NumericArray | null> {
     const shaderAttributeDefs = this.settings.shaderAttributes;
     const result = super.getValue();
@@ -356,14 +351,7 @@
     if (!shaderAttributeDefs) {
       return result;
     }
->>>>>>> 4154c68d
-
-    if (!shaderAttributeDefs) {
-      return result;
-    }
-
-    // @ts-ignore
-    result.attributes = result.attributes || [];
+
     for (const shaderAttributeName in shaderAttributeDefs) {
       const map = super.getBufferLayout(
         shaderAttributeName,
