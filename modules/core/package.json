--- conflicted
+++ resolved
@@ -36,13 +36,8 @@
   ],
   "dependencies": {
     "@babel/runtime": "^7.0.0",
-<<<<<<< HEAD
-    "@loaders.gl/core": "^3.4.2",
-    "@loaders.gl/images": "^3.4.2",
-=======
     "@loaders.gl/core": "^3.4.13",
     "@loaders.gl/images": "^3.4.13",
->>>>>>> 4154c68d
     "@luma.gl/core": "9.0.0-alpha.36",
     "@luma.gl/constants": "9.0.0-alpha.36",
     "@luma.gl/engine": "9.0.0-alpha.36",
